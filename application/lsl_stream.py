import logging
import time
import pylsl
import numpy as np
from datetime import datetime
from PyQt5.QtCore import QThread, pyqtSignal
from pylsl import resolve_stream, StreamInlet


class LSLStreamThread(QThread):
    """Thread to read from an LSL stream and emit new sample data."""

    new_sample = pyqtSignal(object, float)  # Signal to emit new sample data
    set_train_start = pyqtSignal(object, float)
    start_train = pyqtSignal(object, float)
    start_predicting = pyqtSignal(object, float)
    stop_predicting = pyqtSignal(object, float)
    previous_ts = 0

    def run(self):
        """ Run the LSL stream thread."""
        logging.info("Looking for an LSL stream...")
        streams = []

        # Create a new inlet to read from the stream, check until a stream is found
        while not streams:
            streams = resolve_stream('type', 'Markers')
            time.sleep(1)
        logging.info("LSL stream found: {}".format(streams[0].name()))
        inlet = StreamInlet(streams[0], processing_flags=pylsl.proc_clocksync | pylsl.proc_dejitter | pylsl.proc_threadsafe)


        while True:
<<<<<<< HEAD
            try:
                # Pull a new sample from the inlet
                marker, timestamp = inlet.pull_sample()
                timestamp = pylsl.local_clock()
                delta_ts = np.round(timestamp - self.previous_ts, 2) if self.previous_ts != 0 else 0
                self.previous_ts = timestamp

                if (marker[0] == '98'):
                    self.new_sample.emit(marker[0], timestamp)
                    self.set_train_start.emit(marker[0], timestamp)
                    date_time = datetime.fromtimestamp(time.time())
                    logging.info(f"Start of training trigger {marker[0]} written at {date_time}")
                if(marker[0] == '99'):
                    self.new_sample.emit(marker[0], timestamp)
                    self.start_train.emit(marker[0], timestamp)
                    date_time = datetime.fromtimestamp(time.time())
                    logging.info(f"End of training trigger {marker[0]} written at {date_time}")
                elif(marker[0] == '100'):
                    self.new_sample.emit(marker[0], timestamp)
                    self.start_predicting.emit(marker[0], timestamp)
                    date_time = datetime.fromtimestamp(time.time())
                    logging.info(f"Start application trigger {marker[0]} written at {date_time}")
                elif(marker[0] == '101'):
                    self.new_sample.emit(marker[0], timestamp)
                    self.stop_predicting.emit(marker[0], timestamp)
                    date_time = datetime.fromtimestamp(time.time())
                    logging.info(f"Stop application trigger {marker[0]} written at {date_time}")
                else:
                    # Emit the new sample data
                    logging.info(f"New sample: {marker[0]} after {delta_ts}")
                    self.new_sample.emit(marker[0], timestamp)
            except Exception as e:
                logging.error(f"Error while reading LSL stream: {e}")
                streams = resolve_stream('type', 'Markers')
                logging.info("LSL stream found: {}".format(streams[0].name()))
                inlet = StreamInlet(streams[0],
                                    processing_flags=pylsl.proc_clocksync | pylsl.proc_dejitter | pylsl.proc_threadsafe)
=======
            # Pull a new sample from the inlet
            marker, timestamp = inlet.pull_sample()
            timestamp = pylsl.local_clock()
            delta_ts = np.round(timestamp - self.previous_ts, 2) if self.previous_ts != 0 else 0
            self.previous_ts = timestamp

            if (marker[0] == '98'):
                self.new_sample.emit(marker[0], timestamp)
                self.set_train_start.emit(marker[0], timestamp)
                date_time = datetime.fromtimestamp(time.time())
                logging.info(f"Start of training trigger {marker[0]} written at {date_time}")
            if(marker[0] == '99'):
                self.new_sample.emit(marker[0], timestamp)
                self.start_train.emit(marker[0], timestamp)
                date_time = datetime.fromtimestamp(time.time())
                logging.info(f"End of training trigger {marker[0]} written at {date_time}")
            elif(marker[0] == '100'):
                self.new_sample.emit(marker[0], timestamp)
                self.start_predicting.emit(marker[0], timestamp)
                date_time = datetime.fromtimestamp(time.time())
                logging.info(f"Start application trigger {marker[0]} written at {date_time}")
            elif(marker[0] == '101'):
                self.new_sample.emit(marker[0], timestamp)
                self.stop_predicting.emit(marker[0], timestamp)
                date_time = datetime.fromtimestamp(time.time())
                logging.info(f"Stop application trigger {marker[0]} written at {date_time}")
            else:
                # Emit the new sample data
                logging.debug(f"New sample: {marker[0]} after {delta_ts}")
                self.new_sample.emit(marker[0], timestamp)
>>>>>>> 9116eed3
<|MERGE_RESOLUTION|>--- conflicted
+++ resolved
@@ -31,7 +31,6 @@
 
 
         while True:
-<<<<<<< HEAD
             try:
                 # Pull a new sample from the inlet
                 marker, timestamp = inlet.pull_sample()
@@ -61,7 +60,7 @@
                     logging.info(f"Stop application trigger {marker[0]} written at {date_time}")
                 else:
                     # Emit the new sample data
-                    logging.info(f"New sample: {marker[0]} after {delta_ts}")
+                    logging.debug(f"New sample: {marker[0]} after {delta_ts}")
                     self.new_sample.emit(marker[0], timestamp)
             except Exception as e:
                 logging.error(f"Error while reading LSL stream: {e}")
@@ -69,35 +68,3 @@
                 logging.info("LSL stream found: {}".format(streams[0].name()))
                 inlet = StreamInlet(streams[0],
                                     processing_flags=pylsl.proc_clocksync | pylsl.proc_dejitter | pylsl.proc_threadsafe)
-=======
-            # Pull a new sample from the inlet
-            marker, timestamp = inlet.pull_sample()
-            timestamp = pylsl.local_clock()
-            delta_ts = np.round(timestamp - self.previous_ts, 2) if self.previous_ts != 0 else 0
-            self.previous_ts = timestamp
-
-            if (marker[0] == '98'):
-                self.new_sample.emit(marker[0], timestamp)
-                self.set_train_start.emit(marker[0], timestamp)
-                date_time = datetime.fromtimestamp(time.time())
-                logging.info(f"Start of training trigger {marker[0]} written at {date_time}")
-            if(marker[0] == '99'):
-                self.new_sample.emit(marker[0], timestamp)
-                self.start_train.emit(marker[0], timestamp)
-                date_time = datetime.fromtimestamp(time.time())
-                logging.info(f"End of training trigger {marker[0]} written at {date_time}")
-            elif(marker[0] == '100'):
-                self.new_sample.emit(marker[0], timestamp)
-                self.start_predicting.emit(marker[0], timestamp)
-                date_time = datetime.fromtimestamp(time.time())
-                logging.info(f"Start application trigger {marker[0]} written at {date_time}")
-            elif(marker[0] == '101'):
-                self.new_sample.emit(marker[0], timestamp)
-                self.stop_predicting.emit(marker[0], timestamp)
-                date_time = datetime.fromtimestamp(time.time())
-                logging.info(f"Stop application trigger {marker[0]} written at {date_time}")
-            else:
-                # Emit the new sample data
-                logging.debug(f"New sample: {marker[0]} after {delta_ts}")
-                self.new_sample.emit(marker[0], timestamp)
->>>>>>> 9116eed3
